--- conflicted
+++ resolved
@@ -1,37 +1,4 @@
 {
-<<<<<<< HEAD
-  "name": "alpen-dashboards",
-  "private": true,
-  "version": "0.0.0",
-  "type": "module",
-  "scripts": {
-    "dev": "vite",
-    "start": "npm run build && vite",
-    "build": "cp ../backend/usage_keys.json ./public/usage_keys.json && tsc -b && vite build",
-    "docker-build": "tsc -b && vite build",
-    "lint": "eslint .",
-    "preview": "vite preview"
-  },
-  "dependencies": {
-    "@tanstack/react-query": "^5.64.2",
-    "react": "^18.3.1",
-    "react-dom": "^18.3.1",
-    "react-router-dom": "^7.5.3"
-  },
-  "devDependencies": {
-    "@eslint/js": "^9.17.0",
-    "@types/react": "^18.3.18",
-    "@types/react-dom": "^18.3.5",
-    "@vitejs/plugin-react": "^4.3.4",
-    "eslint": "^9.17.0",
-    "eslint-plugin-react-hooks": "^5.0.0",
-    "eslint-plugin-react-refresh": "^0.4.16",
-    "globals": "^15.14.0",
-    "typescript": "~5.6.2",
-    "typescript-eslint": "^8.18.2",
-    "vite": "^6.2.7"
-  }
-=======
     "name": "alpen-dashboards",
     "private": true,
     "version": "0.0.0",
@@ -40,6 +7,7 @@
         "dev": "vite",
         "start": "npm run build && vite",
         "build": "cp ../backend/usage_keys.json ./public/usage_keys.json && tsc -b && vite build",
+        "docker-build": "tsc -b && vite build",
         "lint": "eslint . --ext .js,.jsx,.ts,.tsx",
         "format": "prettier --write .",
         "format:check": "prettier --check .",
@@ -65,5 +33,4 @@
         "typescript-eslint": "^8.18.2",
         "vite": "^6.2.7"
     }
->>>>>>> 9faa42c4
 }