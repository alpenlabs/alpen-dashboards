use dotenvy::dotenv;
use tracing::info;

use crate::activity::ActivityStatsKeys;

#[derive(Debug, Clone)]
pub(crate) struct NetworkConfig {
    /// JSON-RPC Endpoint for Alpen batch producer
    batch_producer_url: String,

    /// JSON-RPC Endpoint for Alpen client
    rpc_url: String,

    /// JSON-RPC Endpoint for Alpen evm for wallet balance
    reth_url: String,

    /// Bundler health check URL (overrides `.env`)
    bundler_url: String,

    /// Max retries in querying status
    max_retries: u64,

    /// Total time in seconds to spend retrying
    total_retry_time: u64,

    /// Deposit paymaster wallet
    deposit_wallet: String,

    /// Validating paymaster wallet
    validating_wallet: String,
}

impl NetworkConfig {
    pub fn new() -> Self {
        dotenv().ok(); // Load `.env` file if present

<<<<<<< HEAD
        let rpc_url = std::env::var("ALPEN_RPC_URL")
=======
        let batch_producer_url = std::env::var("BATCH_PRODUCER_URL")
>>>>>>> 3ff4e782
            .ok()
            .unwrap_or_else(|| "http://localhost:8432".to_string());

        let rpc_url = std::env::var("RPC_URL")
            .ok()
            .unwrap_or_else(|| "http://localhost:8433".to_string());

        let bundler_url = std::env::var("BUNDLER_URL")
            .ok()
            .unwrap_or_else(|| "http://localhost:8434".to_string());

        let reth_url = std::env::var("RETH_URL")
            .ok()
            .unwrap_or_else(|| "http://localhost:8435".to_string());

        let max_retries: u64 = std::env::var("MAX_STATUS_RETRIES")
            .ok()
            .and_then(|s| s.parse::<u64>().ok())
            .unwrap_or(5);

        let total_retry_time: u64 = std::env::var("TOTAL_RETRY_TIME")
            .ok()
            .and_then(|s| s.parse::<u64>().ok())
            .unwrap_or(60);

        let deposit_wallet = std::env::var("DEPOSIT_PAYMASTER_WALLET")
            .ok()
            .unwrap_or_else(|| "0xCAFE".to_string());

        let validating_wallet = std::env::var("VALIDATING_PAYMASTER_WALLET")
            .ok()
            .unwrap_or_else(|| "0xC0FFEE".to_string());

        info!(%rpc_url, bundler_url, "Loaded Config");

        NetworkConfig {
            batch_producer_url,
            rpc_url,
            bundler_url,
            reth_url,
            max_retries,
            total_retry_time,
            deposit_wallet,
            validating_wallet,
        }
    }

    /// Getter for `batch_producer_url`
    pub fn batch_producer_url(&self) -> &str {
        &self.batch_producer_url
    }

    /// Getter for `rpc_url`
    pub fn rpc_url(&self) -> &str {
        &self.rpc_url
    }

    /// Getter for `bundler_url`
    pub fn bundler_url(&self) -> &str {
        &self.bundler_url
    }

    pub fn reth_url(&self) -> &str {
        &self.reth_url
    }

    /// Getter for `max_retries`
    pub fn max_retries(&self) -> u64 {
        self.max_retries
    }

    /// Getter for `total_retry_time`
    pub fn total_retry_time(&self) -> u64 {
        self.total_retry_time
    }

    pub fn deposit_wallet(&self) -> &str {
        &self.deposit_wallet
    }

    pub fn validating_wallet(&self) -> &str {
        &self.validating_wallet
    }
}

pub(crate) struct ActivityMonitoringConfig {
    user_ops_query_url: String,
    accounts_query_url: String,
    stats_refetch_interval_s: u64,
    query_page_size: u64,
    activity_stats_keys: ActivityStatsKeys,
}

impl ActivityMonitoringConfig {
    pub fn new() -> Self {
        dotenv().ok(); // Load `.env` file if present

        let user_ops_query_url = std::env::var("USER_OPS_QUERY_URL").ok().unwrap_or_else(|| {
            "http://localhost/api/v2/proxy/account-abstraction/operations".to_string()
        });

        let accounts_query_url = std::env::var("ACCOUNTS_QUERY_URL").ok().unwrap_or_else(|| {
            "http://localhost/api/v2/proxy/account-abstraction/accounts".to_string()
        });

        let stats_refetch_interval_s: u64 = std::env::var("ACTIVITY_STATS_REFETCH_INTERVAL_S")
            .unwrap_or("120".to_string())
            .parse()
            .expect("to parse ACTIVITY_STATS_REFETCH_INTERVAL_S as u64");

        let query_page_size: u64 = std::env::var("ACTIVITY_QUERY_PAGE_SIZE")
            .unwrap_or("100".to_string())
            .parse()
            .expect("to parse ACTIVITY_QUERY_PAGE_SIZE as u64");

        let activity_stats_keys = ActivityMonitoringConfig::load_activity_keys();

        ActivityMonitoringConfig {
            user_ops_query_url,
            accounts_query_url,
            stats_refetch_interval_s,
            query_page_size,
            activity_stats_keys,
        }
    }

    /// Read keys used in reporting activities from a json file.
    fn load_activity_keys() -> ActivityStatsKeys {
        // Path relative to backend
        let data = std::fs::read_to_string("activity_keys.json").expect("Unable to read file");
        serde_json::from_str(&data).expect("JSON parsing failed")
    }

    /// Getter for `user_ops_query_url`
    pub fn user_ops_query_url(&self) -> &str {
        &self.user_ops_query_url
    }

    /// Getter for `accounts_query_url`
    pub fn accounts_query_url(&self) -> &str {
        &self.accounts_query_url
    }

    /// Getter for `stats_refetch_interval_s`
    pub fn stats_refetch_interval(&self) -> u64 {
        self.stats_refetch_interval_s
    }

    /// Getter for `query_page_size`
    pub fn query_page_size(&self) -> u64 {
        self.query_page_size
    }

    /// Getter for `activity_stats_keys`
    pub fn activity_stats_keys(&self) -> &ActivityStatsKeys {
        &self.activity_stats_keys
    }
}

/// Default bridge status refetch interval in seconds
const DEFAULT_BRIDGE_STATUS_REFETCH_INTERVAL_S: u64 = 120_000;

/// Bridge monitoring configuration
pub struct BridgeMonitoringConfig {
    /// Alpen bridge RPC url
    bridge_rpc_url: String,
    /// Bridge status refetch interval in seconds
    status_refetch_interval_s: u64,
}

impl BridgeMonitoringConfig {
    pub fn new() -> Self {
        dotenv().ok(); // Load `.env` file if present

        let bridge_rpc_url = std::env::var("ALPEN_BRIDGE_RPC_URL")
            .ok()
            .unwrap_or_else(|| "http://localhost:8546".to_string());

        let refresh_interval_s: u64 = std::env::var("BRIDGE_STATUS_REFETCH_INTERVAL_S")
            .ok()
            .and_then(|s| s.parse::<u64>().ok())
            .unwrap_or(DEFAULT_BRIDGE_STATUS_REFETCH_INTERVAL_S);

        info!(%bridge_rpc_url, "Bridge monitoring configuration");

        BridgeMonitoringConfig {
            bridge_rpc_url,
            status_refetch_interval_s: refresh_interval_s,
        }
    }

    /// Getter for `bridge_rpc_url`
    pub fn bridge_rpc_url(&self) -> &str {
        &self.bridge_rpc_url
    }

    /// Getter for `status_refetch_interval_s`
    pub fn status_refetch_interval(&self) -> u64 {
        self.status_refetch_interval_s
    }
}<|MERGE_RESOLUTION|>--- conflicted
+++ resolved
@@ -34,11 +34,7 @@
     pub fn new() -> Self {
         dotenv().ok(); // Load `.env` file if present
 
-<<<<<<< HEAD
-        let rpc_url = std::env::var("ALPEN_RPC_URL")
-=======
         let batch_producer_url = std::env::var("BATCH_PRODUCER_URL")
->>>>>>> 3ff4e782
             .ok()
             .unwrap_or_else(|| "http://localhost:8432".to_string());
 
