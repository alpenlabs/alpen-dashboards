use dotenvy::dotenv;
use std::collections::HashMap;
use tracing::info;

#[derive(Debug, Clone)]
pub(crate) struct NetworkConfig {
    /// JSON-RPC Endpoint for Strata sequencer
    sequencer_url: String,

    /// JSON-RPC Endpoint for Strata client and reth
    rpc_url: String,

    /// Bundler health check URL (overrides `.env`)
    bundler_url: String,

    /// Max retries in querying status
    max_retries: u64,

    /// Total time in seconds to spend retrying
    total_retry_time: u64,
}

impl NetworkConfig {
    pub fn new() -> Self {
        dotenv().ok(); // Load `.env` file if present

        let sequencer_url = std::env::var("STRATA_SEQUENCER_URL")
            .ok()
            .unwrap_or_else(|| "http://localhost:8432".to_string());

        let rpc_url = std::env::var("RPC_URL")
            .ok()
            .unwrap_or_else(|| "http://localhost:8433".to_string());

        let bundler_url = std::env::var("BUNDLER_URL")
            .ok()
            .unwrap_or_else(|| "http://localhost:8434".to_string());

        let max_retries: u64 = std::env::var("MAX_STATUS_RETRIES")
            .ok()
            .and_then(|s| s.parse::<u64>().ok())
            .unwrap_or(5);

        let total_retry_time: u64 = std::env::var("TOTAL_RETRY_TIME")
            .ok()
            .and_then(|s| s.parse::<u64>().ok())
            .unwrap_or(60);

        info!(%rpc_url, bundler_url, "Loaded Network monitoring config:");

        NetworkConfig {
            sequencer_url,
            rpc_url,
            bundler_url,
            max_retries,
            total_retry_time,
        }
    }

    /// Getter for `sequencer_url`
    pub fn sequencer_url(&self) -> &str {
        &self.sequencer_url
    }

    /// Getter for `rpc_url`
    pub fn rpc_url(&self) -> &str {
        &self.rpc_url
    }

    /// Getter for `bundler_url`
    pub fn bundler_url(&self) -> &str {
        &self.bundler_url
    }

    /// Getter for `max_retries`
    pub fn max_retries(&self) -> u64 {
        self.max_retries
    }

    /// Getter for `total_retry_time`
    pub fn total_retry_time(&self) -> u64 {
        self.total_retry_time
    }
}

/// Default bridge status refetch interval in seconds
const DEFAULT_BRIDGE_STATUS_REFETCH_INTERVAL_S: u64 = 120;

/// Default maximum number of confirmations for transactions tracked
const DEFAULT_MAX_TX_CONFIRMATIONS: u64 = 6;

/// Default number of bridge operators
const DEFAULT_BRIDGE_OPERATORS_COUNT: u64 = 3;

/// Bridge monitoring configuration
pub struct BridgeMonitoringConfig {
    /// Strata bridge RPC urls
    bridge_rpc_urls: HashMap<String, String>,

    /// Esplora URL
    esplora_url: String,

    /// Maximum confirmations
    max_tx_confirmations: u64,

    /// Bridge status refetch interval in seconds
    status_refetch_interval_s: u64,
}

impl BridgeMonitoringConfig {
    pub fn new() -> Self {
        dotenv().ok(); // Load `.env` file if present

<<<<<<< HEAD
        let bridge_rpc_url = std::env::var("STRATA_BRIDGE_RPC_URL")
=======
        let bridge_operators_count = std::env::var("STRATA_BRIDGE_OPERATORS_COUNT")
            .ok()
            .and_then(|s| s.parse::<u64>().ok())
            .unwrap_or(DEFAULT_BRIDGE_OPERATORS_COUNT);

        let mut bridge_rpc_urls = HashMap::new();
        for i in 1..=bridge_operators_count {
            let operator_pk =
                std::env::var(format!("STRATA_BRIDGE_{i}_PUBLIC_KEY")).expect("valid public key");
            let rpc_url = std::env::var(format!("STRATA_BRIDGE_{i}_RPC_URL"))
                .ok()
                .unwrap_or_else(|| format!("http://localhost:{}", 8545 + i));
            bridge_rpc_urls.insert(operator_pk, rpc_url);
        }

        let esplora_url = std::env::var("ESPLORA_URL")
            .ok()
            .unwrap_or_else(|| "http://localhost:8545".to_string());

        let max_tx_confirmations: u64 = std::env::var("BRIDGE_TX_MAX_CONFIRMATIONS")
>>>>>>> 7e44df7b
            .ok()
            .and_then(|s| s.parse::<u64>().ok())
            .unwrap_or(DEFAULT_MAX_TX_CONFIRMATIONS);

        let refresh_interval_s: u64 = std::env::var("BRIDGE_STATUS_REFETCH_INTERVAL_S")
            .ok()
            .and_then(|s| s.parse::<u64>().ok())
            .unwrap_or(DEFAULT_BRIDGE_STATUS_REFETCH_INTERVAL_S);

        info!(?bridge_rpc_urls, %esplora_url, "Loaded Bridge monitoring config:");

        BridgeMonitoringConfig {
            bridge_rpc_urls,
            esplora_url,
            max_tx_confirmations,
            status_refetch_interval_s: refresh_interval_s,
        }
    }

    /// Getter for `bridge_rpc_urls`
    pub fn bridge_rpc_urls(&self) -> &HashMap<String, String> {
        &self.bridge_rpc_urls
    }

    /// Getter for `esplora_url`
    pub fn esplora_url(&self) -> &str {
        &self.esplora_url
    }

    /// Getter for `max_tx_confirmations`
    pub fn max_tx_confirmations(&self) -> u64 {
        self.max_tx_confirmations
    }

    /// Getter for `status_refetch_interval_s`
    pub fn status_refetch_interval(&self) -> u64 {
        self.status_refetch_interval_s
    }
}<|MERGE_RESOLUTION|>--- conflicted
+++ resolved
@@ -111,9 +111,6 @@
     pub fn new() -> Self {
         dotenv().ok(); // Load `.env` file if present
 
-<<<<<<< HEAD
-        let bridge_rpc_url = std::env::var("STRATA_BRIDGE_RPC_URL")
-=======
         let bridge_operators_count = std::env::var("STRATA_BRIDGE_OPERATORS_COUNT")
             .ok()
             .and_then(|s| s.parse::<u64>().ok())
@@ -134,7 +131,6 @@
             .unwrap_or_else(|| "http://localhost:8545".to_string());
 
         let max_tx_confirmations: u64 = std::env::var("BRIDGE_TX_MAX_CONFIRMATIONS")
->>>>>>> 7e44df7b
             .ok()
             .and_then(|s| s.parse::<u64>().ok())
             .unwrap_or(DEFAULT_MAX_TX_CONFIRMATIONS);
